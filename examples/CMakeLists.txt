--- conflicted
+++ resolved
@@ -45,17 +45,9 @@
                         )
 target_link_libraries (test_fmm_benchmark boost_system boost_filesystem boost_program_options)
 
-<<<<<<< HEAD
-add_executable (test_fm3d test_fm3d.cpp
-=======
 add_executable (test_fmm3d test_fmm3d.cpp
->>>>>>> 1776a0f7
                 ../console/console.cpp
                 ../ndgridmap/cell.cpp
                 ../fmm/fmdata/fmcell.cpp
                 )
-<<<<<<< HEAD
-target_link_libraries (test_fm3d)
-=======
-target_link_libraries (test_fmm3d)
->>>>>>> 1776a0f7
+target_link_libraries (test_fmm3d)